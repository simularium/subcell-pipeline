# %%
from pathlib import Path

import matplotlib.pyplot as plt
import numpy as np
import pandas as pd

from subcell_analysis.compression_analysis import COMPRESSIONMETRIC
from subcell_analysis.compression_workflow_runner import compression_metrics_workflow

# %% set matplotlib defaults
plt.rcdefaults()

# %%
metrics = [
    COMPRESSIONMETRIC.NON_COPLANARITY,
    COMPRESSIONMETRIC.PEAK_ASYMMETRY,
    COMPRESSIONMETRIC.AVERAGE_PERP_DISTANCE,
    COMPRESSIONMETRIC.TOTAL_FIBER_TWIST,
    COMPRESSIONMETRIC.CALC_BENDING_ENERGY,
    COMPRESSIONMETRIC.CONTOUR_LENGTH,
<<<<<<< HEAD
=======
    COMPRESSIONMETRIC.COMPRESSION_RATIO
>>>>>>> 4ac46685
]
# %%
metric_label_map = {
    COMPRESSIONMETRIC.NON_COPLANARITY: "Non-coplanarity",
    COMPRESSIONMETRIC.PEAK_ASYMMETRY: "Peak asymmetry",
    COMPRESSIONMETRIC.TOTAL_FIBER_TWIST: "Total fiber twist",
    COMPRESSIONMETRIC.CALC_BENDING_ENERGY: "Calculated bending energy",
    COMPRESSIONMETRIC.CONTOUR_LENGTH: "Contour length",
    COMPRESSIONMETRIC.COMPRESSION_RATIO: "Compression ratio"
}

# %% Process cytosim data
df_path = Path("../data/dataframes")
# %% metric options
options = {
    "signed": True,
}
# %% load dataframe
<<<<<<< HEAD
df = pd.read_csv(df_path / "combined_actin_compression_dataset_subsampled.csv")

# %% add metrics
for simulator, df_sim in df.groupby("simulator"):
    for velocity, df_velocity in df_sim.groupby("velocity"):
        for repeat, df_repeat in df_velocity.groupby("repeat"):
            print(f"simulator: {simulator}, velocity: {velocity}, repeat: {repeat}")
            df_repeat = compression_metrics_workflow(
                df_repeat, metrics_to_calculate=metrics, **options
            )
            for metric in metrics:
                df.loc[df_repeat.index, metric.value] = df_repeat[metric.value]
# %% save dataframe
df.to_csv(
    f"{df_path}/combined_actin_compression_metrics_all_velocities_and_repeats_subsampled.csv"
)

=======
# df = pd.read_csv(df_path / "combined_actin_compression_dataset_all_velocities_and_repeats.csv")

# # %% add metrics
# for simulator, df_sim in df.groupby("simulator"):
#     for velocity, df_velocity in df_sim.groupby("velocity"):
#         for repeat, df_repeat in df_velocity.groupby("repeat"):
#             print(f"simulator: {simulator}, velocity: {velocity}, repeat: {repeat}")
#             df_repeat = compression_metrics_workflow(
#                 df_repeat, metrics_to_calculate=metrics, **options
#             )
#             for metric in metrics:
#                 df.loc[df_repeat.index, metric.value] = df_repeat[metric.value]
# %% save dataframe
df = pd.read_csv(
    f"{df_path}/combined_actin_compression_metrics_all_velocities_and_repeats_subsampled_with_metrics.csv"
)

df

>>>>>>> 4ac46685
# %% Plot metrics for readdy and cytosim
figure_path = Path("../../figures")
figure_path.mkdir(exist_ok=True)

# %% Load in tomogram data
df_exp = pd.read_csv(df_path / "tomogram_subsampled_with_metrics.csv")
df_exp = df_exp[df_exp["CONTOUR_LENGTH"] > 150]
df_exp
# %%
color_map = {"cytosim": "C0", "readdy": "C1"}

# %% plot metrics vs time
num_velocities = df["velocity"].nunique()
<<<<<<< HEAD
compression_distance = 0.3  # um
=======
>>>>>>> 4ac46685
for metric in metrics:
    fig, axs = plt.subplots(
        2, num_velocities//2, figsize=(5, 5), sharey=True, dpi=300
    )
<<<<<<< HEAD
=======
    axs = axs.ravel()
>>>>>>> 4ac46685
    for ct, (velocity, df_velocity) in enumerate(df.groupby("velocity")):
        for simulator, df_simulator in df_velocity.groupby("simulator"):
            for repeat, df_repeat in df_simulator.groupby("repeat"):
                if repeat == 0:
                    label = f"{simulator}"
                else:
                    label = "_nolegend_"
<<<<<<< HEAD
                total_time = compression_distance / velocity  # s
                xvals = np.linspace(0, 1, df_repeat["time"].nunique()) * total_time
                yvals = df_repeat.groupby("time")[metric.value].mean()
                if simulator == "cytosim" and metric.value in [
                    "CONTOUR_LENGTH",
                    "AVERAGE_PERP_DISTANCE",
                ]:
=======
                xvals = np.linspace(0, 1, df_repeat["time"].nunique())
                yvals = df_repeat.groupby("time")[metric.value].mean()
                if simulator == "cytosim" and metric.value == "CONTOUR_LENGTH":
>>>>>>> 4ac46685
                    yvals = yvals * 1000
                axs[ct].plot(
                    xvals,
                    # df_repeat["time"] * time_scale,
                    yvals,
                    label=label,
                    color=color_map[simulator],
                    alpha=0.6,
                )
        axs[ct].set_title(f"Velocity: {velocity}")
        if ct == 0:
            axs[ct].legend()
    fig.supxlabel("Time (s)")
    fig.supylabel(f"{metric.value}")
    plt.tight_layout()
    fig.savefig(figure_path / f"all_simulators_{metric.value}_vs_time_subsampled.png")
# %% plot metrics vs time with mean +/- SD
compression_distance = 150
num_velocities = df["velocity"].nunique()
for metric in metrics:
    fig, axs = plt.subplots(
        2, num_velocities//2, figsize=(6, 6), sharey=True, dpi=300
    )
    axs = axs.ravel()
    for ct, (velocity, df_velocity) in enumerate(df.groupby("velocity")):
        for simulator, df_simulator in df_velocity.groupby("simulator"):
            repeat_yvals = []
            for repeat, df_repeat in df_simulator.groupby("repeat"):
                if repeat == 0:
                    label = f"{simulator}"
                else:
                    label = "_nolegend_"
                max_time = compression_distance / df_repeat["velocity"].mean()
                xvals = np.linspace(0, 1, df_repeat["time"].nunique()) * max_time
                yvals = df_repeat.groupby("time")[metric.value].mean()
                if simulator == "cytosim" and metric.value == "CONTOUR_LENGTH":
                    yvals = yvals * 1000
                repeat_yvals.append(yvals)
                axs[ct].plot(
                    xvals,
                    # df_repeat["time"] * time_scale,
                    yvals,
                    # label=label,
                    color=color_map[simulator],
                    alpha=0.1,
                )
<<<<<<< HEAD
                plt.setp(axs[ct].get_xticklabels(), rotation=30, horizontalalignment='right')
        axs[ct].legend()
        axs[ct].set_title(f"Velocity: {velocity}")
        if ct == 0:
            axs[ct].set_ylabel(metric.value)
    fig.supxlabel(R"Time ($\mu$s)")
    fig.suptitle(f"{metric.value}")
    plt.tight_layout()
    fig.savefig(figure_path / f"all_simulators_{metric.value}_vs_time_subsampled.png")
=======
            mean_yvals = np.mean(repeat_yvals, axis=0)
            std_yvals = np.std(repeat_yvals, axis=0)
            axs[ct].plot(
                xvals,
                mean_yvals,
                label=f"{simulator}",
                color=color_map[simulator],
                # linestyle="--",
            )
            # axs[ct].fill_between(
            #     xvals,
            #     mean_yvals - std_yvals,
            #     mean_yvals + std_yvals,
            #     color=color_map[simulator],
            #     alpha=0.2,
            #     edgecolor="none",
            # )
        axs[ct].set_title(f"Velocity: {velocity}")
        if ct == 0:
            axs[ct].legend()
    fig.supxlabel("Time (s)")
    fig.supylabel(metric_label_map[metric])
    plt.tight_layout()
    fig.savefig(figure_path / f"all_simulators_{metric.value}_vs_time_subsampled_averaged.png")
    fig.savefig(figure_path / f"all_simulators_{metric.value}_vs_time_subsampled_averaged.svg")
# # %%
# import numpy as np
# import matplotlib.pyplot as plt

# # Assuming 'metrics' is defined earlier in your code
# # Assuming 'color_map' is a dictionary mapping simulators to colors, defined earlier in your code
# # Assuming 'figure_path' is defined earlier in your code as the directory to save figures

# num_velocities = df["velocity"].nunique()

# # Calculate the mean and standard deviation for the experimental data

# chosen_metrics = [COMPRESSIONMETRIC.AVERAGE_PERP_DISTANCE]

# for metric in chosen_metrics:
#     exp_mean = np.mean(df_exp.groupby("repeat")["AVERAGE_PERP_DISTANCE"].mean())
#     exp_std = np.std(df_exp.groupby("repeat")["AVERAGE_PERP_DISTANCE"].mean())
#     fig, axs = plt.subplots(
#         1, num_velocities, figsize=(num_velocities * 5, 5), sharey=True, dpi=300
#     )
#     for ct, (velocity, df_velocity) in enumerate(df.groupby("velocity")):
#         for simulator, df_simulator in df_velocity.groupby("simulator"):
#             for repeat, df_repeat in df_simulator.groupby("repeat"):
#                 if repeat == 0:
#                     label = f"{simulator}"
#                 else:
#                     label = "_nolegend_"
#                 xvals = np.linspace(0, 1, df_repeat["time"].nunique())
#                 yvals = df_repeat.groupby("time")[metric.value].mean()
#                 if simulator == "cytosim" and metric.value == "CONTOUR_LENGTH":
#                     yvals = yvals * 1000
#                 axs[ct].plot(
#                     xvals,
#                     yvals,
#                     label=label,
#                     color=color_map[simulator],
#                     alpha=0.7,
#                 )
        
#         # Overlay the mean and standard deviation for the experimental data
#         # This will add a horizontal line for the mean and shaded area for the SD
#         axs[ct].axhline(exp_mean, color='red', linestyle='-', linewidth=2, label='Exp. Mean')
#         axs[ct].fill_between(xvals, exp_mean - exp_std, exp_mean + exp_std, color='red', alpha=0.2, label='Exp. SD')

        
#         # axs[ct].set_title(f"Velocity: {velocity}")
#         if ct == 0:
#             axs[ct].legend(loc='upper left')
#     fig.supxlabel("Normalized time")
#     fig.supylabel(f"{metric.value}")
#     # fig.suptitle(f"{metric.value}")
#     plt.tight_layout()
#     fig.savefig(figure_path / f"all_simulators_{metric.value}_vs_time_with_exp.png")

# # %%
# df_exp['PEAK_ASYMMETRY'].mean()
# # %%
# df_exp['NON_COPLANARITY'].mean()
# # %%
# # %%
# def plot_filaments(chosen_filaments):
#     fig = plt.figure()
#     ax = fig.add_subplot(111, projection='3d')
#     for filament_id, filament in chosen_filaments.groupby('repeat'):
#         ax.plot(filament['xpos'], filament['ypos'], filament['zpos'], marker='o')
#     ax.set_xlabel('X')
#     ax.set_ylabel('Y')
#     ax.set_zlabel('Z')
    
#     return fig

# plot_filaments(df_exp[df_exp['COMPRESSION_RATIO']>0.2])
# # %%
>>>>>>> 4ac46685

# %%<|MERGE_RESOLUTION|>--- conflicted
+++ resolved
@@ -19,10 +19,7 @@
     COMPRESSIONMETRIC.TOTAL_FIBER_TWIST,
     COMPRESSIONMETRIC.CALC_BENDING_ENERGY,
     COMPRESSIONMETRIC.CONTOUR_LENGTH,
-<<<<<<< HEAD
-=======
     COMPRESSIONMETRIC.COMPRESSION_RATIO
->>>>>>> 4ac46685
 ]
 # %%
 metric_label_map = {
@@ -41,25 +38,6 @@
     "signed": True,
 }
 # %% load dataframe
-<<<<<<< HEAD
-df = pd.read_csv(df_path / "combined_actin_compression_dataset_subsampled.csv")
-
-# %% add metrics
-for simulator, df_sim in df.groupby("simulator"):
-    for velocity, df_velocity in df_sim.groupby("velocity"):
-        for repeat, df_repeat in df_velocity.groupby("repeat"):
-            print(f"simulator: {simulator}, velocity: {velocity}, repeat: {repeat}")
-            df_repeat = compression_metrics_workflow(
-                df_repeat, metrics_to_calculate=metrics, **options
-            )
-            for metric in metrics:
-                df.loc[df_repeat.index, metric.value] = df_repeat[metric.value]
-# %% save dataframe
-df.to_csv(
-    f"{df_path}/combined_actin_compression_metrics_all_velocities_and_repeats_subsampled.csv"
-)
-
-=======
 # df = pd.read_csv(df_path / "combined_actin_compression_dataset_all_velocities_and_repeats.csv")
 
 # # %% add metrics
@@ -79,7 +57,6 @@
 
 df
 
->>>>>>> 4ac46685
 # %% Plot metrics for readdy and cytosim
 figure_path = Path("../../figures")
 figure_path.mkdir(exist_ok=True)
@@ -93,18 +70,12 @@
 
 # %% plot metrics vs time
 num_velocities = df["velocity"].nunique()
-<<<<<<< HEAD
 compression_distance = 0.3  # um
-=======
->>>>>>> 4ac46685
 for metric in metrics:
     fig, axs = plt.subplots(
         2, num_velocities//2, figsize=(5, 5), sharey=True, dpi=300
     )
-<<<<<<< HEAD
-=======
     axs = axs.ravel()
->>>>>>> 4ac46685
     for ct, (velocity, df_velocity) in enumerate(df.groupby("velocity")):
         for simulator, df_simulator in df_velocity.groupby("simulator"):
             for repeat, df_repeat in df_simulator.groupby("repeat"):
@@ -112,7 +83,6 @@
                     label = f"{simulator}"
                 else:
                     label = "_nolegend_"
-<<<<<<< HEAD
                 total_time = compression_distance / velocity  # s
                 xvals = np.linspace(0, 1, df_repeat["time"].nunique()) * total_time
                 yvals = df_repeat.groupby("time")[metric.value].mean()
@@ -120,11 +90,6 @@
                     "CONTOUR_LENGTH",
                     "AVERAGE_PERP_DISTANCE",
                 ]:
-=======
-                xvals = np.linspace(0, 1, df_repeat["time"].nunique())
-                yvals = df_repeat.groupby("time")[metric.value].mean()
-                if simulator == "cytosim" and metric.value == "CONTOUR_LENGTH":
->>>>>>> 4ac46685
                     yvals = yvals * 1000
                 axs[ct].plot(
                     xvals,
@@ -171,17 +136,6 @@
                     color=color_map[simulator],
                     alpha=0.1,
                 )
-<<<<<<< HEAD
-                plt.setp(axs[ct].get_xticklabels(), rotation=30, horizontalalignment='right')
-        axs[ct].legend()
-        axs[ct].set_title(f"Velocity: {velocity}")
-        if ct == 0:
-            axs[ct].set_ylabel(metric.value)
-    fig.supxlabel(R"Time ($\mu$s)")
-    fig.suptitle(f"{metric.value}")
-    plt.tight_layout()
-    fig.savefig(figure_path / f"all_simulators_{metric.value}_vs_time_subsampled.png")
-=======
             mean_yvals = np.mean(repeat_yvals, axis=0)
             std_yvals = np.std(repeat_yvals, axis=0)
             axs[ct].plot(
@@ -280,6 +234,5 @@
 
 # plot_filaments(df_exp[df_exp['COMPRESSION_RATIO']>0.2])
 # # %%
->>>>>>> 4ac46685
 
 # %%