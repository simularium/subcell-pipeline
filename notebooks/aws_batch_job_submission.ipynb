{
 "cells": [
  {
   "cell_type": "code",
   "execution_count": null,
   "id": "c376385c",
   "metadata": {},
   "outputs": [],
   "source": [
    "import boto3\n",
    "import getpass\n",
    "import numpy as np\n",
    "from preconfig import Preconfig"
   ]
  },
  {
   "attachments": {},
   "cell_type": "markdown",
   "id": "43d95bcd",
   "metadata": {},
   "source": [
    "# 1. Upload config files to S3"
   ]
  },
  {
   "cell_type": "code",
   "execution_count": null,
   "id": "69f17583",
   "metadata": {},
   "outputs": [],
   "source": [
    "# Preconfig class allows us to parse a template file and generate a list of config files.\n",
    "# Two loops puts the generated config files for a given number of repeats in S3.\n",
    "preconfig = Preconfig()\n",
    "path_to_template = '../templates/vary_compress_rate.cym.tpl'\n",
    "configs = preconfig.parse(path_to_template,{})\n",
    "s3_client = boto3.client(\"s3\")\n",
    "bucket = 'cytosim-working-bucket'\n",
    "num_repeats = 5\n",
    "job_names = []\n",
    "buffered = np.empty((len(configs)), dtype=object)\n",
    "for index, config in enumerate(configs):\n",
    "    job_name = config[:-4]\n",
    "    job_names.append(job_name)\n",
    "    for repeat in range(num_repeats):\n",
    "        opened_config = open(config, \"rb\")\n",
    "        config_name = f'{job_name}/config/{job_name}_{repeat}.cym' \n",
    "        s3_client.put_object(Bucket=bucket, Key=config_name, Body=opened_config)\n",
    "job_names"
   ]
  },
  {
   "attachments": {},
   "cell_type": "markdown",
   "id": "30b70ebe",
   "metadata": {},
   "source": [
    "# 2a. Specify job definition"
   ]
  },
  {
   "cell_type": "code",
   "execution_count": null,
   "id": "5c598032",
   "metadata": {},
   "outputs": [],
   "source": [
    "job_definition_arn = \"job_definition_arn\""
   ]
  },
  {
   "attachments": {},
   "cell_type": "markdown",
   "id": "4a48f9ff",
   "metadata": {},
   "source": [
    "# 2b. Create and register job definition"
   ]
  },
  {
   "cell_type": "code",
   "execution_count": null,
   "id": "aff823d4",
   "metadata": {},
   "outputs": [],
   "source": [
    "# Parameters for a job definition\n",
    "from container_collection.batch.register_batch_job import register_batch_job\n",
    "from container_collection.batch.make_batch_job import make_batch_job\n",
    "job_definition_name = \"karthikv_cytosim_varycompressrate\"\n",
    "image = \"simularium/cytosim:latest\"\n",
    "vcpus = 1\n",
    "memory = 7000\n",
    "bucket_name = \"s3://cytosim-working-bucket/\"\n",
    "simulation_name = ''"
   ]
  },
  {
   "cell_type": "code",
   "execution_count": null,
   "id": "5fb3b1ac",
   "metadata": {},
   "outputs": [],
   "source": [
    "account = getpass.getpass()"
   ]
  },
  {
   "cell_type": "code",
   "execution_count": null,
   "id": "d595987f",
   "metadata": {},
   "outputs": [],
   "source": [
    "# Creating job definitions with make_batch_job\n",
    "# Submitting job definitions with register_batch_job\n",
    "jobs = np.empty(len(configs))\n",
    "job_definitions = np.empty((len(configs)), dtype=object)\n",
    "for index in range(len(configs)):\n",
    "    print(index)\n",
    "    simulation_name = job_names[index]\n",
    "    print(simulation_name)\n",
    "    job_definition = make_batch_job(f\"cytosim-test-varycompressrate-{str(index)}\", 'simularium/cytosim:latest', account, 'us-west-2', 'karthikv', 1, 7000, 's3://cytosim-working-bucket/')\n",
    "    registered_jd = register_batch_job(job_definition)\n",
    "    job_definitions[index] = registered_jd\n",
    "    break\n",
    "\n",
    "        \n"
   ]
  },
  {
   "attachments": {},
   "cell_type": "markdown",
   "id": "823b80f9",
   "metadata": {},
   "source": [
    "# 3. Submit job"
   ]
  },
  {
   "cell_type": "code",
   "execution_count": null,
   "id": "3af1bc47",
   "metadata": {},
   "outputs": [],
   "source": [
    "# Submit batch job allows us to submit a batch job with a given job definition and job name.\n",
    "from container_collection.batch.submit_batch_job import submit_batch_job"
   ]
  },
  {
   "cell_type": "code",
   "execution_count": null,
   "id": "16255a76",
   "metadata": {},
   "outputs": [],
   "source": [
    "new_configs = configs[:4]\n",
    "new_configs"
   ]
  },
  {
   "cell_type": "code",
   "execution_count": null,
   "id": "34176574",
   "metadata": {},
   "outputs": [],
   "source": [
    "# Parameters for our batch job [size indicates our desired number of repeats]\n",
    "job_name = \"cytosim-varycompressrate\"\n",
    "user = \"karthikv\"\n",
    "queue = \"general_on_demand\"\n",
    "size = 5"
   ]
  },
  {
   "cell_type": "code",
   "execution_count": null,
   "id": "bb3c8f5f",
   "metadata": {},
   "outputs": [],
   "source": [
    "new_configs\n",
    "job_name"
   ]
  },
  {
   "cell_type": "code",
   "execution_count": null,
   "id": "2943ecdf",
   "metadata": {},
   "outputs": [],
   "source": [
    "# Loop to submit our batch jobs [index * size for total number of simulations]\n",
    "for index in range(len(new_configs)):\n",
    "    print(index)\n",
    "    print(f'{job_name}-completerun-config{index}')\n",
    "    submit_batch_job(name=f'{job_name}-completerun-config{index}', job_definition_arn=job_definitions[index],user=user,queue=queue,size=size)\n",
    "    "
   ]
  },
  {
   "attachments": {},
   "cell_type": "markdown",
   "id": "b2eb43e8",
   "metadata": {},
   "source": [
    "# 4. Monitor job status"
   ]
  },
  {
   "cell_type": "code",
   "execution_count": null,
   "id": "3dcadbc8",
   "metadata": {},
   "outputs": [],
   "source": [
    "# TODO: check job status, print progress bar\n",
    "from container_collection.batch.check_batch_job import check_batch_job\n"
   ]
  },
  {
   "attachments": {},
   "cell_type": "markdown",
   "id": "45ca5fb9",
   "metadata": {},
   "source": [
    "# 5. Load results"
   ]
  },
  {
   "cell_type": "code",
   "execution_count": null,
   "id": "dd466e06",
   "metadata": {},
   "outputs": [],
   "source": [
    "from subcell_analysis.cytosim.post_process_cytosim import create_dataframes_for_repeats\n",
    "import pandas as pd"
   ]
  },
  {
   "cell_type": "code",
   "execution_count": null,
   "id": "ebf465a8",
   "metadata": {},
   "outputs": [],
   "source": [
    "bucket_name = 'cytosim-working-bucket'\n",
    "num_repeats = 5\n",
    "num_velocities = 7\n",
    "configs = [f\"vary_compress_rate000{num}\" for num in range(3, num_velocities)]"
   ]
  },
  {
   "cell_type": "code",
   "execution_count": null,
   "id": "dfb21524",
   "metadata": {},
   "outputs": [],
   "source": [
    "%load_ext autoreload\n",
    "%autoreload 2"
   ]
  },
  {
   "cell_type": "code",
   "execution_count": null,
   "id": "29d837bf",
   "metadata": {},
   "outputs": [],
   "source": [
    "from pathlib import Path"
   ]
  },
  {
   "cell_type": "code",
   "execution_count": null,
   "id": "c96ce616",
   "metadata": {},
   "outputs": [],
   "source": [
    "save_folder = Path(\"../data/dataframes\")"
   ]
  },
  {
   "cell_type": "code",
   "execution_count": null,
   "id": "57cf85d4",
   "metadata": {},
   "outputs": [],
   "source": [
    "create_dataframes_for_repeats(bucket_name, num_repeats, configs, save_folder)"
   ]
  },
  {
   "cell_type": "code",
   "execution_count": null,
   "id": "6a4f89e4",
   "metadata": {},
   "outputs": [],
   "source": [
    "from subcell_analysis.compression_workflow_runner import compression_metrics_workflow,  plot_metric, plot_metric_list\n",
    "from subcell_analysis.compression_analysis import (\n",
    "    COMPRESSIONMETRIC,\n",
    ")"
   ]
  },
  {
   "cell_type": "code",
   "execution_count": null,
   "id": "fbca29f9",
   "metadata": {},
   "outputs": [],
   "source": [
    "config_inds = [3, 4]\n",
    "outputs = [[None] * num_repeats] * len(config_inds)"
   ]
  },
  {
   "cell_type": "code",
   "execution_count": null,
   "id": "08e0045a",
   "metadata": {},
   "outputs": [],
   "source": [
    "#TODO: Run metric calculations on repeats.\n",
    "num_repeats = 5\n",
    "outputs = [None] * num_repeats\n",
    "for repeat in range(num_repeats):\n",
    "    all_output = pd.read_csv(f'dataframes/actin-forces0_{repeat}.csv')\n",
    "    outputs[repeat] = compression_metrics_workflow(all_output, [COMPRESSIONMETRIC.PEAK_ASYMMETRY, COMPRESSIONMETRIC.AVERAGE_PERP_DISTANCE, COMPRESSIONMETRIC.NON_COPLANARITY, COMPRESSIONMETRIC.TOTAL_FIBER_TWIST, COMPRESSIONMETRIC.SUM_BENDING_ENERGY])"
   ]
  },
  {
   "cell_type": "code",
   "execution_count": null,
   "id": "9bb4c1b9",
   "metadata": {},
   "outputs": [],
   "source": [
    "import matplotlib.pyplot as plt\n",
    "config_ind = 0\n",
    "metrics = [COMPRESSIONMETRIC.AVERAGE_PERP_DISTANCE, COMPRESSIONMETRIC.TOTAL_FIBER_TWIST, COMPRESSIONMETRIC.SUM_BENDING_ENERGY, COMPRESSIONMETRIC.PEAK_ASYMMETRY, COMPRESSIONMETRIC.NON_COPLANARITY]\n",
    "for metric in metrics:\n",
    "    fig, ax = plt.subplots()\n",
    "    for repeat in range(num_repeats):\n",
    "        metric_by_time = outputs[config_ind][repeat].groupby([\"time\"])[metric.value].mean()\n",
    "        ax.plot(metric_by_time, label=f\"config ind {config_ind} repeat {repeat}\")\n",
    "    ax.legend()\n",
    "    ax.set_xlabel(\"time\")\n",
    "    ax.set_ylabel(metric.value)\n",
    "    ax.set_title(f\"{metric.value} by time\")"
   ]
  },
  {
   "attachments": {},
   "cell_type": "markdown",
   "id": "c6ac7890",
   "metadata": {},
   "source": [
    "### Plot pacmap embedding"
   ]
  },
  {
   "cell_type": "code",
   "execution_count": null,
   "id": "645ffa63",
   "metadata": {},
   "outputs": [],
   "source": [
    "import numpy as np\n",
    "import pandas as pd\n",
    "from subcell_analysis.compression_analysis import get_pacmap_embedding\n",
    "from pacmap import PaCMAP\n",
    "from scipy import interpolate as spinterp"
   ]
  },
  {
   "attachments": {},
   "cell_type": "markdown",
   "id": "b1e0b260",
   "metadata": {},
   "source": [
    "#### create k x t x n x 3 numpy array of fiber points"
   ]
  },
  {
   "cell_type": "code",
   "execution_count": null,
   "id": "f550fe16",
   "metadata": {},
   "outputs": [],
   "source": [
    "num_repeats = 5\n",
    "df_list = []\n",
    "configs = [3, 4]\n",
    "for config in configs:\n",
    "    for repeat in range(num_repeats):\n",
    "        df = pd.read_csv(f'dataframes/actin_forces{config}_{repeat}.csv')\n",
    "        df[\"repeat\"] = repeat\n",
    "        df[\"config\"] = config\n",
    "        df_list.append(df)\n",
    "df_all = pd.concat(df_list)"
   ]
  },
  {
   "cell_type": "code",
   "execution_count": null,
   "id": "0967bb7f",
   "metadata": {},
   "outputs": [],
   "source": [
    "df_all.to_csv(\"dataframes/all_fibers_configs_3_4.csv\")"
   ]
  },
  {
   "cell_type": "code",
   "execution_count": null,
   "id": "d47e38f5",
   "metadata": {},
   "outputs": [],
   "source": [
    "num_monomers = 100\n",
    "num_timepoints = 101\n",
    "all_config_repeats = []\n",
    "cols_to_interp = [\"xpos\", \"ypos\", \"zpos\"]\n",
    "for config, df_config in df_all.groupby(\"config\"):\n",
    "    for repeat, df_repeat in df_config.groupby(\"repeat\"):\n",
    "        all_times = []\n",
    "        for time, df_time in df_repeat.groupby(\"time\"):\n",
    "            # interpolate xpos, ypos, zpos to num_monomers\n",
    "            X = df_time[cols_to_interp].values\n",
    "            t = np.linspace(0, 1, X.shape[0])\n",
    "            F = spinterp.interp1d(t, X.T, bounds_error=False, fill_value=\"extrapolate\")\n",
    "            u = np.linspace(0, 1, num_monomers)\n",
    "            all_times.append(F(u).T)\n",
    "        all_times = np.array(all_times)\n",
    "        interp_timepoints = np.around(len(all_times) / num_timepoints * np.arange(num_timepoints)).astype(int)\n",
    "        all_config_repeats.append(np.array(all_times)[interp_timepoints,:,:])\n",
    "all_config_repeats = np.array(all_config_repeats)"
   ]
  },
  {
   "cell_type": "code",
   "execution_count": null,
   "id": "92f26259",
   "metadata": {},
   "outputs": [],
   "source": [
    "embedding = PaCMAP(n_components=2, n_neighbors=None, MN_ratio=0.5, FP_ratio=2.0)"
   ]
  },
  {
   "cell_type": "code",
   "execution_count": null,
   "id": "1cf6cfd3",
   "metadata": {},
   "outputs": [],
   "source": [
    "reshaped_metrics = all_config_repeats.reshape(all_config_repeats.shape[0], -1)"
   ]
  },
  {
   "cell_type": "code",
   "execution_count": null,
   "id": "73f90a12",
   "metadata": {},
   "outputs": [],
   "source": [
    "embed_pos = embedding.fit_transform(reshaped_metrics)"
   ]
  },
  {
   "attachments": {},
   "cell_type": "markdown",
   "id": "62007a83",
   "metadata": {},
   "source": [
    "Plot embeddings"
   ]
  },
  {
   "cell_type": "code",
   "execution_count": null,
   "id": "b21df4a3",
   "metadata": {},
   "outputs": [],
   "source": [
    "import matplotlib.pyplot as plt"
   ]
  },
  {
   "cell_type": "code",
   "execution_count": null,
   "id": "c1870876",
   "metadata": {},
   "outputs": [],
   "source": [
    "fig, ax = plt.subplots()\n",
    "configs = [3, 4]\n",
    "for ct, config in enumerate(configs):\n",
    "    inds = ct * num_repeats + np.arange(num_repeats)\n",
    "    ax.scatter(embed_pos[inds, 0], embed_pos[inds, 1], label=f\"config {config}\")\n",
    "ax.set_xlabel(\"embedding 1\")\n",
    "ax.set_ylabel(\"embedding 2\")\n",
    "ax.set_title(\"PaCMAP embedding of all repeats\")\n",
    "ax.legend()\n",
    "plt.show()"
   ]
  }
 ],
 "metadata": {
  "kernelspec": {
   "display_name": "subcell-analysis",
   "language": "python",
   "name": "python3"
  },
  "language_info": {
   "codemirror_mode": {
    "name": "ipython",
    "version": 3
   },
   "file_extension": ".py",
   "mimetype": "text/x-python",
   "name": "python",
   "nbconvert_exporter": "python",
   "pygments_lexer": "ipython3",
<<<<<<< HEAD
   "version": "3.10.10"
=======
   "version": "3.10.12"
>>>>>>> 0e968514
  },
  "vscode": {
   "interpreter": {
    "hash": "d558620a2403be4c2958b608989a9fc85658cf9867c13a1b5b0a1011c0ea0956"
   }
  }
 },
 "nbformat": 4,
 "nbformat_minor": 5
}<|MERGE_RESOLUTION|>--- conflicted
+++ resolved
@@ -526,11 +526,7 @@
    "name": "python",
    "nbconvert_exporter": "python",
    "pygments_lexer": "ipython3",
-<<<<<<< HEAD
-   "version": "3.10.10"
-=======
    "version": "3.10.12"
->>>>>>> 0e968514
   },
   "vscode": {
    "interpreter": {
