"""
Methods to obtain labels and calculate metrics from the
CompressionMetric Enum class.
"""

from enum import Enum
from typing import Any, Callable, Dict, Union

import numpy as np

from subcell_pipeline.analysis.compression_metrics.polymer_trace import (
    get_asymmetry_of_peak,
    get_average_distance_from_end_to_end_axis,
    get_bending_energy_from_trace,
    get_compression_ratio,
    get_contour_length_from_trace,
    get_sum_bending_energy,
    get_third_component_variance,
    get_total_fiber_twist,
    get_twist_angle,
)


class CompressionMetric(Enum):
    # Enum class for compression metrics

    NON_COPLANARITY = "non_coplanarity"
    PEAK_ASYMMETRY = "peak_asymmetry"
    SUM_BENDING_ENERGY = "sum_bending_energy"
    AVERAGE_PERP_DISTANCE = "average_perp_distance"
    TOTAL_FIBER_TWIST = "total_fiber_twist"
    ENERGY_ASYMMETRY = "energy_asymmetry"
    CALC_BENDING_ENERGY = "calc_bending_energy"
    CONTOUR_LENGTH = "contour_length"
    COMPRESSION_RATIO = "compression_ratio"
    TWIST_ANGLE = "twist_angle"

    def label(self: Enum) -> str:
        """
        Return the label for the compression metric.

        Parameters
        ----------
        self
            the CompressionMetric object

        Returns
        -------
        :
            The label for the compression metric.
        """
        labels = {
            CompressionMetric.NON_COPLANARITY.value: "Non-coplanarity",
            CompressionMetric.PEAK_ASYMMETRY.value: "Peak Asymmetry",
            CompressionMetric.SUM_BENDING_ENERGY.value: "Sum Bending Energy",
            CompressionMetric.AVERAGE_PERP_DISTANCE.value: (
                "Average Perpendicular Distance"
            ),
            CompressionMetric.TOTAL_FIBER_TWIST.value: "Fiber Twist",
            CompressionMetric.CALC_BENDING_ENERGY.value: "Calculated Bending Energy",
            CompressionMetric.CONTOUR_LENGTH.value: "Contour Length",
            CompressionMetric.COMPRESSION_RATIO.value: "Compression Ratio",
            CompressionMetric.TWIST_ANGLE.value: "Twist Angle",
        }
        return labels.get(self.value, "")

    def description(self: Enum) -> str:
        """
        Return the description for the compression metric.

        Parameters
        ----------
        self
            the CompressionMetric object

        Returns
        -------
        :
            The description (and units) for the compression metric.
        """
        units = {
            CompressionMetric.NON_COPLANARITY.value: "3rd component variance from PCA",
            CompressionMetric.PEAK_ASYMMETRY.value: "normalized peak distance",
            CompressionMetric.SUM_BENDING_ENERGY.value: "sum of bending energy",
            CompressionMetric.AVERAGE_PERP_DISTANCE.value: "distance (nm)",
            CompressionMetric.TOTAL_FIBER_TWIST.value: "total fiber twist",
            CompressionMetric.CALC_BENDING_ENERGY.value: "energy",
            CompressionMetric.CONTOUR_LENGTH.value: "filament contour length (nm)",
            CompressionMetric.COMPRESSION_RATIO.value: "compression ratio",
            CompressionMetric.TWIST_ANGLE.value: (
                "difference between initial and final tangent (degrees)"
            ),
        }
        return units.get(self.value, "")

    def bounds(self: Enum) -> tuple[float, float]:
        """
        Return the default bounds for the compression metric.

        Parameters
        ----------
        self
            the CompressionMetric object

        Returns
        -------
        :
            The default bounds for the compression metric.
        """
        bounds = {
            CompressionMetric.NON_COPLANARITY.value: (0, 0.03),
            CompressionMetric.PEAK_ASYMMETRY.value: (0, 0.5),
            CompressionMetric.SUM_BENDING_ENERGY.value: (0, 0),  # TODO
            CompressionMetric.AVERAGE_PERP_DISTANCE.value: (0, 85.0),
            CompressionMetric.TOTAL_FIBER_TWIST.value: (0, 0),  # TODO
            CompressionMetric.CALC_BENDING_ENERGY.value: (0, 10),
            CompressionMetric.CONTOUR_LENGTH.value: (480, 505),
<<<<<<< HEAD
            CompressionMetric.COMPRESSION_RATIO.value: (0, 0),  # TODO
            CompressionMetric.TWIST_ANGLE.value: (-180, 180),
=======
            CompressionMetric.COMPRESSION_RATIO.value: (0, 1),  # TODO
>>>>>>> dfba6238
        }
        return bounds.get(self.value, (0, 0))

    def calculate_metric(
        self, polymer_trace: np.ndarray, **options: dict[str, Any]
    ) -> Union[float, np.floating[Any]]:
        """
        Calculate the compression metric for the given polymer trace.

        Parameters
        ----------
        self
            the CompressionMetric object

        polymer_trace
            array containing the x,y,z positions of the polymer trace

        **options
            Additional options as key-value pairs.

        Returns
        -------
        :
            The calculated compression metric for the polymer
        """
        functions: Dict[CompressionMetric, Callable] = {
            CompressionMetric.NON_COPLANARITY: get_third_component_variance,
            CompressionMetric.PEAK_ASYMMETRY: get_asymmetry_of_peak,
            CompressionMetric.SUM_BENDING_ENERGY: get_sum_bending_energy,
            CompressionMetric.AVERAGE_PERP_DISTANCE: (
                get_average_distance_from_end_to_end_axis
            ),
            CompressionMetric.TOTAL_FIBER_TWIST: get_total_fiber_twist,
            CompressionMetric.CALC_BENDING_ENERGY: get_bending_energy_from_trace,
            CompressionMetric.CONTOUR_LENGTH: get_contour_length_from_trace,
            CompressionMetric.COMPRESSION_RATIO: get_compression_ratio,
            CompressionMetric.TWIST_ANGLE: get_twist_angle,
        }
        return functions[self](polymer_trace, **options)<|MERGE_RESOLUTION|>--- conflicted
+++ resolved
@@ -115,12 +115,8 @@
             CompressionMetric.TOTAL_FIBER_TWIST.value: (0, 0),  # TODO
             CompressionMetric.CALC_BENDING_ENERGY.value: (0, 10),
             CompressionMetric.CONTOUR_LENGTH.value: (480, 505),
-<<<<<<< HEAD
-            CompressionMetric.COMPRESSION_RATIO.value: (0, 0),  # TODO
+            CompressionMetric.COMPRESSION_RATIO.value: (0, 1),  # TODO
             CompressionMetric.TWIST_ANGLE.value: (-180, 180),
-=======
-            CompressionMetric.COMPRESSION_RATIO.value: (0, 1),  # TODO
->>>>>>> dfba6238
         }
         return bounds.get(self.value, (0, 0))
 
